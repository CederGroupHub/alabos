name: Pages

on:
  push:
    branches:
      - master
  pull_request:
    branches:
      - master

jobs:
  deploy:
    runs-on: ubuntu-latest
    steps:
      - name: Checkout
        uses: actions/checkout@v2
      - name: Set up python
        uses: actions/setup-python@v2
        with:
          python-version: '3.8'
      - name: Set up dependencies
<<<<<<< HEAD
        run: pip install --quiet -r ./requirements.txt -r ./requirements-dev.txt
=======
        run: pip install --quiet -r ./requirements-dev.txt
>>>>>>> f3f19b05
      - name: Compile sphinx
        working-directory: .
        run: |
          python -m sphinx -T -E -b html -d _build/doctrees -D language=en ./docs/source _build/html
      - name: Deploy
        uses: peaceiris/actions-gh-pages@v3
        if: ${{ github.ref == 'refs/heads/master' }}
        with:
          github_token: ${{ secrets.GITHUB_TOKEN }}
          publish_dir: _build/html
          publish_branch: sphinx-docs
          exclude_assets: '.github,**/_static/__pycache__,**/_static/__init__.py'<|MERGE_RESOLUTION|>--- conflicted
+++ resolved
@@ -19,11 +19,7 @@
         with:
           python-version: '3.8'
       - name: Set up dependencies
-<<<<<<< HEAD
-        run: pip install --quiet -r ./requirements.txt -r ./requirements-dev.txt
-=======
         run: pip install --quiet -r ./requirements-dev.txt
->>>>>>> f3f19b05
       - name: Compile sphinx
         working-directory: .
         run: |
