--- conflicted
+++ resolved
@@ -46,12 +46,8 @@
     -------
         _type_: _description_
     """
-<<<<<<< HEAD
+    from alab_management.task_view.task import _reroute_task_registry
     from alab_management.device_view.device import _device_registry
-=======
-    from alab_management.task_view.task import _reroute_task_registry
-    from alab_management.device_view.device import get_all_devices
->>>>>>> 5f3fe83c
     from alab_management.sample_view import SampleView
     from alab_management.task_view.task import _reroute_task_registry
 
@@ -408,7 +404,7 @@
                     self.sample_view.release_sample_position(sample_position["name"])
 
     def _check_for_request_cycle(self):
-        """Check if there is a cycle in the request graph. (ie tasks occupy sample positions required by one another, no requests can be fufilled). If found, use a reroute task to fix the cycle. This function will only trigger if a reroute task has been defined using `add_reroute`."""
+        """Check if there is a cycle in the request graph. (ie tasks occupy sample positions required by one another, no requests can be fulfilled). If found, use a reroute task to fix the cycle. This function will only trigger if a reroute task has been defined using `add_reroute`."""
         tasks = self.task_view.get_tasks_by_status(TaskStatus.REQUESTING_RESOURCES)
 
         if len(tasks) < 2:
