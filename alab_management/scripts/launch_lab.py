--- conflicted
+++ resolved
@@ -4,58 +4,21 @@
 import multiprocessing
 import sys
 import time
-<<<<<<< HEAD
+from threading import Thread
+from gevent.pywsgi import WSGIServer  # type: ignore
 from multiprocessing import Process
-
-from gevent.pywsgi import WSGIServer  # type: ignore
-
 with contextlib.suppress(RuntimeError):
     multiprocessing.set_start_method("spawn")
 
-
 class RestartableProcess:
     """A class for creating processes that can be automatically restarted after failures."""
-
     def __init__(self, target_func, live_time=None):
         self.target_func = target_func
-=======
-from threading import Thread
-from gevent.pywsgi import WSGIServer  # type: ignore
-import multiprocessing
-with contextlib.suppress(RuntimeError):
-    multiprocessing.set_start_method("spawn")
-
-# Create a global termination event
-termination_event = multiprocessing.Event()
-class RestartableProcess:
-    """A class for creating processes that can be automatically restarted after failures."""
-
-    def __init__(self, target, args=(), live_time=None, termination_event=None):
-        self.target = target
->>>>>>> bf53041c
         self.live_time = live_time
         self.process = None
         self.termination_event = termination_event or multiprocessing.Event()
 
     def run(self):
-<<<<<<< HEAD
-        while True:
-            self.process = Process(target=self.target_func)
-            self.process.start()
-            self.process.join()  # Wait for process to finish
-
-            # Check exit code and restart if needed
-            if self.process.exitcode == 0:
-                print(f"Process {self.process.name} exited normally. Restarting...")
-            else:
-                print(
-                    f"Process {self.process.name} exited with code {self.process.exitcode}."
-                )
-            time.sleep(
-                self.live_time or 0
-            )  # Restart after live_time or immediately if None
-
-=======
         start = time.time()
         while not self.termination_event.is_set() and (self.live_time is None or time.time() - start < self.live_time):
             try:
@@ -63,20 +26,12 @@
                 process.start()
                 process.join()  # Wait for process to finish
 
-                # Check exit code, handle errors, and restart if needed
-                if process.exitcode == 0:
-                    print(f"Process {process.name} exited normally. Restarting...")
-                else:
-                    print(f"Process {process.name} exited with code {process.exitcode}.")
-            except Exception as e:
-                print(f"Error occurred while running process: {e}")
-
-            # Check for termination before restarting
-            if self.termination_event.is_set():
-                break
-
+            # Check exit code and restart if needed
+            if self.process.exitcode == 0:
+                print(f"Process {self.process.name} exited normally. Restarting...")
+            else:
+                print(f"Process {self.process.name} exited with code {self.process.exitcode}.")
             time.sleep(self.live_time or 0)  # Restart after live_time or immediately if None
->>>>>>> bf53041c
 
 def launch_dashboard(host: str, port: int, debug: bool = False):
     """Launch the dashboard alone."""
@@ -113,19 +68,16 @@
     task_launcher.run()
 
 
-<<<<<<< HEAD
-=======
 def launch_device_manager():
     """Launch the device manager."""
     from alab_management.device_manager import DeviceManager
     from alab_management.utils.module_ops import load_definition
 
     load_definition()
-    device_manager = DeviceManager(live_time=3600, termination_event=termination_event)
+    device_manager = DeviceManager()
     device_manager.run()
 
 
->>>>>>> bf53041c
 def launch_resource_manager():
     """Launch the resource manager."""
     from alab_management.resource_manager.resource_manager import ResourceManager
@@ -148,44 +100,22 @@
         )
         sys.exit(1)
 
-<<<<<<< HEAD
     # Create RestartableProcess objects for each process
-    dashboard_process = RestartableProcess(
-        target=launch_dashboard, args=(host, port, debug), live_time=3600
-    )  # Restart every hour
+    dashboard_process = RestartableProcess(target=launch_dashboard, args=(host, port, debug), live_time=3600)  # Restart every hour
     experiment_manager_process = RestartableProcess(target=launch_experiment_manager)
     task_launcher_process = RestartableProcess(target=launch_task_manager)
+    device_manager_process = RestartableProcess(target=launch_device_manager)
     resource_manager_process = RestartableProcess(target=launch_resource_manager)
 
     # Start the processes
     dashboard_process.run()
     experiment_manager_process.run()
     task_launcher_process.run()
+    device_manager_process.run()
     resource_manager_process.run()
-
-    """With RestartableProcess, each process is designed to handle restarts automatically.
-    So, there's no need to worry about the program exiting before background tasks finish -
-    they will be restarted by RestartableProcess if necessary."""
-=======
-    # Create RestartableProcess objects for each process with shared termination_event
-    dashboard_process = RestartableProcess(target=launch_dashboard, args=(host, port, debug), live_time=3600, termination_event=termination_event)
-    experiment_manager_process = RestartableProcess(target=launch_experiment_manager, args=(host, port, debug), live_time=3600, termination_event=termination_event)
-    task_launcher_process = RestartableProcess(target=launch_task_manager, args=(host, port, debug), live_time=3600, termination_event=termination_event)
-    device_manager_process = RestartableProcess(target=launch_device_manager, args=(host, port, debug), live_time=3600, termination_event=termination_event)
-    resource_manager_process = RestartableProcess(target=launch_resource_manager, args=(host, port, debug), live_time=3600, termination_event=termination_event)
-
-    # Start the processes in separate threads to allow termination event setting
-    processes = [dashboard_process, experiment_manager_process, task_launcher_process, device_manager_process, resource_manager_process]
-
-    threads = []
-    for process in processes:
-        thread = Thread(target=process.run)
-        thread.start()
-        threads.append(thread)
 
     return threads
 
 def terminate_all_processes():
     """Set the termination event to stop all processes."""
-    termination_event.set()
->>>>>>> bf53041c
+    termination_event.set()