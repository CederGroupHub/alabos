"""
TaskLauncher is the core module of the system,
which actually executes the tasks.
"""
import concurrent
import time
from concurrent.futures import Future
from datetime import datetime
from threading import Thread
from traceback import print_exc
from typing import Any, cast

import dill
from bson import ObjectId
from pydantic import BaseModel, root_validator

from alab_management.device_view.device import BaseDevice
from alab_management.device_view.device_view import DeviceView
from alab_management.resource_manager.enums import _EXTRA_REQUEST, RequestStatus
from alab_management.sample_view.sample import SamplePosition
from alab_management.sample_view.sample_view import SamplePositionRequest
from alab_management.task_view import TaskPriority
from alab_management.utils.data_objects import DocumentNotUpdatedError, get_collection

_SampleRequestDict = dict[str, int]
_ResourceRequestDict = dict[
    type[BaseDevice] | str | None, _SampleRequestDict
]  # the raw request sent by task process


class CombinedTimeoutError(TimeoutError, concurrent.futures.TimeoutError):
    """
    Combined TimeoutError.

    If you catch either TimeoutError or concurrent.futures.TimeoutError, this will catch both.
    """


class ResourcesRequest(BaseModel):
    """
    This class is used to validate the resource request. Each request should have a format of
    [
        {
            "device":{
                "identifier": "name" or "type" or "nodevice",
                "content": string corresponding to identifier
            },
            "sample_positions": [
                {
                    "prefix": prefix of sample position,
                    "number": integer number of such positions requested.
                },
                ...
            ]
        },
        ...
    ].

    See Also
    --------
        :py:class:`SamplePositionRequest <alab_management.sample_view.sample_view.SamplePositionRequest>`
    """

    __root__: list[
        dict[str, list[dict[str, str | int]] | dict[str, str]]
    ]  # type: ignore

    @root_validator(pre=True, allow_reuse=True)
    def preprocess(cls, values):
        """Preprocess the request."""
        values = values["__root__"]

        new_values = []
        for request_dict in values:
            if request_dict["device"]["identifier"] not in [
                "name",
                "type",
                _EXTRA_REQUEST,
            ]:
                raise ValueError(
                    f"device identifier must be one of 'name', 'type', or {_EXTRA_REQUEST}"
                )
            new_values.append(
                {
                    "device": {
                        "identifier": request_dict["device"]["identifier"],
                        "content": request_dict["device"]["content"],
                    },
                    "sample_positions": request_dict["sample_positions"],
                }
            )
        return {"__root__": new_values}


class RequestMixin:
    """Simple wrapper for the request collection."""

    def __init__(self):
        self._request_collection = get_collection("requests")

    def update_request_status(self, request_id: ObjectId, status: RequestStatus,
                              original_status: RequestStatus | list[RequestStatus] = None):
        """Update the status of a request by request_id."""
        if original_status is not None:
            if isinstance(original_status, list):
                value_returned = self._request_collection.update_one(
                    {"_id": request_id, "status": {"$in": [status.name for status in original_status]}},
                    {"$set": {"status": status.name}},
                )
            else:
                value_returned = self._request_collection.update_one(
                    {"_id": request_id, "status": original_status.name},
                    {"$set": {"status": status.name}},
                )
        else:
            value_returned = self._request_collection.update_one(
                {"_id": request_id}, {"$set": {"status": status.name}}
            )
        if value_returned.modified_count == 0:
            raise DocumentNotUpdatedError(
                f"Request {request_id} was not updated to {status.name}, "
                f"because it is not in {original_status.name} status."
            )
        return value_returned

    def get_request(self, request_id: ObjectId, **kwargs) -> dict[str, Any] | None:
        """Get a request by request_id."""
        return self._request_collection.find_one(
            {"_id": request_id}, **kwargs
        )  # DB_ACCESS_OUTSIDE_VIEW

    def get_requests_by_status(self, status: RequestStatus):
        """Get all requests by status."""
        return self._request_collection.find(
            {"status": status.name}
        )  # DB_ACCESS_OUTSIDE_VIEW

    def get_requests_by_task_id(self, task_id: ObjectId):
        """Get all requests by task_id."""
        return self._request_collection.find({"task_id": task_id})


class ResourceRequester(RequestMixin):
    """
    Class for request lab resources easily. This class will insert a request into the database,
    and then the task manager will read from the database and assign the resources.

    It is used in :py:class:`~alab_management.lab_view.LabView`.
    """

    def __init__(
            self,
            task_id: ObjectId,
    ):
        self._request_collection = get_collection("requests")
        self._waiting: dict[ObjectId, dict[str, Any]] = {}
        self.task_id = task_id
        self.device_view = DeviceView()
        self.priority: int | TaskPriority = (
            TaskPriority.NORMAL
        )  # will usually be overwritten by BaseTask instantiation.

        super().__init__()
        self._stop = False
        self._thread = Thread(
            target=self._check_request_status_loop, name="CheckRequestStatus"
        )
        self._thread.daemon = True
        self._thread.start()

    def __close__(self):
        """Close the thread."""
        self._stop = True
        self._thread.join()

    __del__ = __close__

    def request_resources(
            self,
            resource_request: _ResourceRequestDict,
            timeout: float | None = None,
            priority: TaskPriority | int | None = None,
    ) -> dict[str, Any]:
        """
        Request lab resources.

        Write the request into the database, and then the task manager will read from the
        database and assign the resources.
        """
        f = Future()
        if priority is None:
            priority = self.priority

        formatted_resource_request = []

        device_str_to_request = {}
        for device, position_dict in resource_request.items():
            if device is None:
                identifier = _EXTRA_REQUEST
                content = _EXTRA_REQUEST
            elif isinstance(device, str):
                identifier = "name"
                content = device
            elif issubclass(device, BaseDevice):
                identifier = "type"
                content = device.__name__
            else:
                raise ValueError(
                    "device must be a name of a specific device, a class of type BaseDevice, or None"
                )
            device_str_to_request[content] = device

            positions = [
                dict(SamplePositionRequest(prefix=prefix, number=number))
                for prefix, number in position_dict.items()
            ]  # immediate dict conversion - SamplePositionRequest is only used to check request format.
            formatted_resource_request.append(
                {
                    "device": {
                        "identifier": identifier,
                        "content": content,
                    },
                    "sample_positions": positions,
                }
            )

        if not isinstance(formatted_resource_request, ResourcesRequest):
            formatted_resource_request = ResourcesRequest(__root__=formatted_resource_request)  # type: ignore
        formatted_resource_request = formatted_resource_request.dict()["__root__"]

        result = self._request_collection.insert_one(
            {
                "request": formatted_resource_request,
                "status": RequestStatus.PENDING.name,
                "task_id": self.task_id,
                "priority": int(priority),
                "submitted_at": datetime.now(),
            }
        )  # DB_ACCESS_OUTSIDE_VIEW
        _id: ObjectId = cast(ObjectId, result.inserted_id)
        self._waiting[_id] = {"f": f, "device_str_to_request": device_str_to_request}
        try:
            result = f.result(timeout=timeout)
        except concurrent.futures.TimeoutError as e:
<<<<<<< HEAD
            raise CombinedTimeoutError(
                f"Request {result.inserted_id} timed out after {timeout} seconds."
            ) from e
=======
            # if the request is not fulfilled, cancel it to make sure the resources are released
            request = self._request_collection.find_one_and_update({
                "_id": _id,
                "status": {"$ne": RequestStatus.FULFILLED.name}
            }, {
                "$set": {
                    "status": RequestStatus.CANCELED.name
                }
            })
            if request is not None:
                raise CombinedTimeoutError(
                    f"Request {result.inserted_id} timed out after {timeout} seconds."
                ) from e
            else:  # if the request is fulfilled, return the result normally, wrong timeout
                result = f.result(timeout=None)

>>>>>>> 0ffe4744
        return {
            **self._post_process_requested_resource(
                devices=result["devices"],
                sample_positions=result["sample_positions"],
                resource_request=resource_request,
            ),
            "request_id": result["request_id"],
        }

    def release_resources(self, request_id: ObjectId):
        """Release a request by request_id."""
        # For the requests that were CANCELED or ERROR, but have assigned resources, release them
        request = self.get_request(request_id)
        if request["status"] in [RequestStatus.CANCELED.name, RequestStatus.ERROR.name]:
            if ("assigned_devices" in request) or (
                    "assigned_sample_positions" in request
            ):
                self.update_request_status(request_id, RequestStatus.NEED_RELEASE, original_status=[
                    RequestStatus.CANCELED, RequestStatus.ERROR
                ])
            else:
                # If it doesn't have assigned resources, just leave it as CANCELED or ERROR
                return
        # For the requests that were fulfilled, definitely have assigned resources, release them
        elif request["status"] == RequestStatus.FULFILLED.name:
            self.update_request_status(request_id, RequestStatus.NEED_RELEASE, original_status=RequestStatus.FULFILLED)

        # wait for the request to be released or canceled or errored during the release
        while self.get_request(request_id, projection=["status"])["status"] not in [
            RequestStatus.RELEASED.name,
            RequestStatus.CANCELED.name,
            RequestStatus.ERROR.name,
        ]:
            time.sleep(0.5)

    def release_all_resources(self):
        """
        Release all requests by task_id, used for error recovery.

        For the requests that are not fulfilled, they will be marked as CANCELED.

        For the request that have been fulfilled, they will be marked as NEED_RELEASE.

        For the request that have been errored, release assigned resources.
        """
        # For the requests that were fulfilled, definitely have assigned resources, release them

        self._request_collection.update_many(
            {
                "task_id": self.task_id,
                "status": RequestStatus.FULFILLED.name,
            },
            {
                "$set": {
                    "status": RequestStatus.NEED_RELEASE.name,
                }
            },
        )
        # For the requests that were CANCELED or ERROR, but have assigned resources, release them
        assigned_cancel_error_requests_id = []
        for request in self.get_requests_by_task_id(self.task_id):
            if request["status"] in [
                RequestStatus.CANCELED.name,
                RequestStatus.ERROR.name,
            ] and (
                    ("assigned_devices" in request)
                    or ("assigned_sample_positions" in request)
            ):
                self.update_request_status(request["_id"], RequestStatus.NEED_RELEASE,
                                           original_status=[RequestStatus.CANCELED, RequestStatus.ERROR])
                assigned_cancel_error_requests_id.append(request["_id"])

        # wait for all the requests to be released or canceled or errored during the release
        while any(
                (
                        request["status"]
                        not in [
                            RequestStatus.RELEASED.name,
                            RequestStatus.CANCELED.name,
                            RequestStatus.ERROR.name,
                        ]
                )
                for request in self.get_requests_by_task_id(self.task_id)
        ):
            time.sleep(0.5)

    def _check_request_status_loop(self):
        while not self._stop:
            try:
                for request_id in self._waiting.copy():
                    status = self.get_request(request_id=request_id, projection=["status"])["status"]  # type: ignore
                    if status == RequestStatus.FULFILLED.name:
                        self._handle_fulfilled_request(request_id=request_id)
                    elif status == RequestStatus.ERROR.name:
                        self._handle_error_request(request_id=request_id)
                    elif status == RequestStatus.CANCELED.name:
                        self._handle_canceled_request(request_id=request_id)
            except Exception:
                print_exc()  # for debugging in the test
                raise
            time.sleep(0.5)

    def _handle_fulfilled_request(self, request_id: ObjectId):
        entry = self.get_request(request_id)
        if entry["status"] != RequestStatus.FULFILLED.name:  # type: ignore
            return

        assigned_devices: dict[str, dict[str, str | bool]] = entry["assigned_devices"]  # type: ignore
        assigned_sample_positions: dict[str, list[dict[str, Any]]] = entry["assigned_sample_positions"]  # type: ignore

        request: dict[str, Any] = self._waiting.pop(request_id)

        f: Future = request["f"]
        device_str_to_request: dict[str, type[BaseDevice] | str | None] = request[
            "device_str_to_request"
        ]

        f.set_result(
            {
                "devices": {
                    device_str_to_request[device_str]: device_dict["name"]
                    for device_str, device_dict in assigned_devices.items()
                },
                "sample_positions": {
                    name: [
                        sample_position["name"]
                        for sample_position in sample_positions_list
                    ]
                    for name, sample_positions_list in assigned_sample_positions.items()
                },
                "request_id": request_id,
            }
        )

    def _handle_error_request(self, request_id: ObjectId):
        entry = self.get_request(request_id)
        if entry["status"] != RequestStatus.ERROR.name:  # type: ignore
            return

        error: Exception = dill.loads(entry["error"])  # type: ignore
        request: dict[str, Any] = self._waiting.pop(request_id)
        f: Future = request["f"]
        f.set_exception(error)

    def _handle_canceled_request(self, request_id: ObjectId):
        entry = self.get_request(request_id)
        if entry["status"] != RequestStatus.CANCELED.name:  # type: ignore
            return

        request: dict[str, Any] = self._waiting.pop(request_id)
        f: Future = request["f"]

        # for the canceled request, we will return an empty result
        # and wait for the abort to be handled by the task actor
        f.set_result({
            "devices": {},
            "sample_positions": {},
            "request_id": request_id,
        })

    @staticmethod
    def _post_process_requested_resource(
            devices: dict[type[BaseDevice] | str, str],
            sample_positions: dict[str, list[str]],
            resource_request: dict[str | type[BaseDevice] | None, dict[str, int]],
    ):
        processed_sample_positions: dict[
            type[BaseDevice] | str | None, dict[str, list[str]]
        ] = {}

        for device_request, sample_position_dict in resource_request.items():
            if len(sample_position_dict) == 0:
                continue
            processed_sample_positions[device_request] = {}
            for prefix in sample_position_dict:
                reply_prefix = prefix
                if device_request is None:  # no device name to prepend
                    pass
                else:
                    device_prefix = (
                        f"{devices[device_request]}{SamplePosition.SEPARATOR}"
                    )
                    if not reply_prefix.startswith(
                            device_prefix
                    ):  # dont extra prepend for nested requests
                        reply_prefix = device_prefix + reply_prefix
                processed_sample_positions[device_request][prefix] = sample_positions[
                    reply_prefix
                ]
        return {
            "devices": devices,
            "sample_positions": processed_sample_positions,
        }<|MERGE_RESOLUTION|>--- conflicted
+++ resolved
@@ -242,11 +242,6 @@
         try:
             result = f.result(timeout=timeout)
         except concurrent.futures.TimeoutError as e:
-<<<<<<< HEAD
-            raise CombinedTimeoutError(
-                f"Request {result.inserted_id} timed out after {timeout} seconds."
-            ) from e
-=======
             # if the request is not fulfilled, cancel it to make sure the resources are released
             request = self._request_collection.find_one_and_update({
                 "_id": _id,
@@ -263,7 +258,6 @@
             else:  # if the request is fulfilled, return the result normally, wrong timeout
                 result = f.result(timeout=None)
 
->>>>>>> 0ffe4744
         return {
             **self._post_process_requested_resource(
                 devices=result["devices"],
